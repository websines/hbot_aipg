--- conflicted
+++ resolved
@@ -7,14 +7,7 @@
 from weakref import ref, ReferenceType
 
 import path_util  # noqa: F401
-<<<<<<< HEAD
-from hummingbot import (
-    chdir_to_data_directory,
-    init_logging,
-)
-=======
 from hummingbot import chdir_to_data_directory, init_logging
->>>>>>> 443137b5
 from hummingbot.client.config.config_helpers import (
     create_yml_files,
     read_system_configs_from_yml,
