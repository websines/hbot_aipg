--- conflicted
+++ resolved
@@ -130,11 +130,8 @@
     connectorInstance = Ref.getInstance(chain, network);
   } else if (chain === 'binance-smart-chain' && connector === 'pancakeswap') {
     connectorInstance = PancakeSwap.getInstance(chain, network);
-<<<<<<< HEAD
   } else if (connector === 'sushiswap') {
     connectorInstance = Sushiswap.getInstance(chain, network);
-=======
->>>>>>> 8af0125d
   } else {
     throw new Error('unsupported chain or connector');
   }
