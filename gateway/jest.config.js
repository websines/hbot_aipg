module.exports = {
  preset: 'ts-jest',
  testEnvironment: 'node',
  forceExit: true,
  coveragePathIgnorePatterns: [
    'src/app.ts',
    'src/https.ts',
    'src/paths.ts',
    'src/services/ethereum-base.ts',
    'src/services/cosmos-base.ts',
    'src/services/telemetry-transport.ts',
    'src/chains/cronos/cronos.ts',
    'src/chains/ethereum/ethereum.ts',
    'src/chains/avalanche/avalanche.ts',
    'src/chains/avalanche/pangolin/pangolin.ts',
    'src/chains/solana/solana.ts',
<<<<<<< HEAD
    'src/chains/cosmos/cosmos.ts',
=======
    'src/chains/near/near.ts',
    'src/chains/near/near.base.ts',
>>>>>>> 785f7059
    'src/connectors/uniswap/uniswap.config.ts',
    'src/connectors/uniswap/uniswap.ts',
    'src/connectors/uniswap/uniswap.lp.helper.ts',
    'src/connectors/defikingdoms/defikingdoms.ts',
    'src/connectors/defira/defira.ts',
    'src/connectors/openocean/openocean.ts',
    'src/connectors/pangolin/pangolin.ts',
    'src/connectors/quickswap/quickswap.ts',
    'src/connectors/sushiswap/sushiswap.ts',
    'src/connectors/traderjoe/traderjoe.ts',
    'src/connectors/serum/serum.config.ts',
    'src/connectors/serum/extensions/*',
    'src/network/network.controllers.ts',
    'src/services/ethereum-base.ts',
    'src/services/telemetry-transport.ts',
    'test/*',
  ],
  modulePathIgnorePatterns: ['<rootDir>/dist/'],
  setupFilesAfterEnv: ['<rootDir>/test/setupTests.js'],
  globalSetup: '<rootDir>/test/setup.ts',
  globalTeardown: '<rootDir>/test/teardown.ts',
};<|MERGE_RESOLUTION|>--- conflicted
+++ resolved
@@ -14,12 +14,9 @@
     'src/chains/avalanche/avalanche.ts',
     'src/chains/avalanche/pangolin/pangolin.ts',
     'src/chains/solana/solana.ts',
-<<<<<<< HEAD
     'src/chains/cosmos/cosmos.ts',
-=======
     'src/chains/near/near.ts',
     'src/chains/near/near.base.ts',
->>>>>>> 785f7059
     'src/connectors/uniswap/uniswap.config.ts',
     'src/connectors/uniswap/uniswap.ts',
     'src/connectors/uniswap/uniswap.lp.helper.ts',
