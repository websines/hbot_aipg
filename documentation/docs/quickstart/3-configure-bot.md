--- conflicted
+++ resolved
@@ -184,11 +184,7 @@
 
 ```
 Would you like to enable the kill switch? (Yes/No) >>>  
-<<<<<<< HEAD
 Yes
-=======
-y
->>>>>>> faf13d67
 
 At what profit/loss rate would you like the bot to stop? (e.g. -0.05 equals 5% loss) >>>
 -0.05
@@ -199,11 +195,7 @@
 
 ## Step 4: Adjusting Parameters
 
-<<<<<<< HEAD
 If you want to reconfigure the bot from the beginning, type `config` and reply `y` to the question `Would you like to reconfigure the bot? (Yes/No) >>>?`. This will prompt all questions during initial set up.
-=======
-If you want to reconfigure the bot from the beginning, type `config` and reply `Yes` to the question `Would you like to reconfigure the bot? (Yes/No) >>>?`. This will prompt all questions during initial set up.
->>>>>>> faf13d67
 
 Alternatively, the command `list configs` will show your current bot parameters both global and the strategy configs.
 
