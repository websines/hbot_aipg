import unittest
from decimal import Decimal
from typing import List
<<<<<<< HEAD

import pandas as pd

from hummingbot.connector.exchange.paper_trade.market_config import MarketConfig, AssetType
=======
>>>>>>> 58302fe0
from hummingbot.connector.exchange.paper_trade.paper_trade_exchange import QuantizationParams
from hummingbot.core.clock import (
    Clock,
    ClockMode
)
from hummingbot.core.data_type.common import OrderType, PriceType, TradeType
from hummingbot.core.data_type.limit_order import LimitOrder
from hummingbot.core.data_type.trade_fee import AddedToCostTradeFee
from hummingbot.core.event.event_logger import EventLogger
from hummingbot.core.event.events import (
    BuyOrderCompletedEvent,
    MarketEvent,
    OrderBookTradeEvent,
    OrderFilledEvent,
    SellOrderCompletedEvent,
)
from hummingbot.strategy.dev_2_perform_trade import PerformTradeStrategy
from hummingbot.strategy.market_trading_pair_tuple import MarketTradingPairTuple
from test.mock.mock_paper_exchange import MockPaperExchange


class Dev2PerformTradeUnitTest(unittest.TestCase):

    start: pd.Timestamp = pd.Timestamp("2019-01-01", tz="UTC")
    end: pd.Timestamp = pd.Timestamp("2019-01-01 01:00:00", tz="UTC")
    start_timestamp: float = start.timestamp()
    end_timestamp: float = end.timestamp()
    trading_pair: str = "COINALPHA-WETH"
    base_asset, quote_asset = trading_pair.split("-")
    clock_tick_size = 10
    spread: Decimal = Decimal("3.0")

    def setUp(self):
        self.clock: Clock = Clock(ClockMode.BACKTEST, self.clock_tick_size, self.start_timestamp, self.end_timestamp)
        self.mid_price = 100
        self.time_delay = 15
        self.cancel_order_wait_time = 45

        self.market: MockPaperExchange = MockPaperExchange()
        self.market.set_balanced_order_book(trading_pair=self.trading_pair,
                                            mid_price=self.mid_price, min_price=1,
                                            max_price=200, price_step_size=1, volume_step_size=10)

        self.market.set_balance("COINALPHA", 500)
        self.market.set_balance("WETH", 5000)
        self.market.set_quantization_param(
            QuantizationParams(
                self.trading_pair, 6, 6, 6, 6
            )
        )

        self.market_info: MarketTradingPairTuple = MarketTradingPairTuple(
            self.market, self.trading_pair, self.base_asset, self.quote_asset
        )

        # Define strategies to test
        self.buy_mid_price_strategy: PerformTradeStrategy = PerformTradeStrategy(
            exchange=self.market,
            trading_pair=self.trading_pair,
            is_buy=True,
            spread=self.spread,
            order_amount=Decimal("1.0"),
            price_type=PriceType.MidPrice
        )

        self.sell_mid_price_strategy: PerformTradeStrategy = PerformTradeStrategy(
            exchange=self.market,
            trading_pair=self.trading_pair,
            is_buy=False,
            spread=self.spread,
            order_amount=Decimal("1.0"),
            price_type=PriceType.MidPrice
        )

        self.buy_last_price_strategy: PerformTradeStrategy = PerformTradeStrategy(
            exchange=self.market,
            trading_pair=self.trading_pair,
            is_buy=True,
            spread=self.spread,
            order_amount=Decimal("1.0"),
            price_type=PriceType.LastTrade
        )

        self.sell_last_price_strategy: PerformTradeStrategy = PerformTradeStrategy(
            exchange=self.market,
            trading_pair=self.trading_pair,
            is_buy=False,
            spread=self.spread,
            order_amount=Decimal("1.0"),
            price_type=PriceType.LastTrade
        )

        self.buy_last_own_trade_price_strategy: PerformTradeStrategy = PerformTradeStrategy(
            exchange=self.market,
            trading_pair=self.trading_pair,
            is_buy=True,
            spread=self.spread,
            order_amount=Decimal("1.0"),
            price_type=PriceType.LastOwnTrade
        )

        self.sell_last_own_trade_price_strategy: PerformTradeStrategy = PerformTradeStrategy(
            exchange=self.market,
            trading_pair=self.trading_pair,
            is_buy=False,
            spread=self.spread,
            order_amount=Decimal("1.0"),
            price_type=PriceType.LastOwnTrade
        )

        self.clock.add_iterator(self.market)
        self.maker_order_fill_logger: EventLogger = EventLogger()
        self.cancel_order_logger: EventLogger = EventLogger()
        self.buy_order_completed_logger: EventLogger = EventLogger()
        self.sell_order_completed_logger: EventLogger = EventLogger()

        self.market.add_listener(MarketEvent.BuyOrderCompleted, self.buy_order_completed_logger)
        self.market.add_listener(MarketEvent.SellOrderCompleted, self.sell_order_completed_logger)
        self.market.add_listener(MarketEvent.OrderFilled, self.maker_order_fill_logger)
        self.market.add_listener(MarketEvent.OrderCancelled, self.cancel_order_logger)

    @staticmethod
    def simulate_limit_order_fill(market: MockPaperExchange, limit_order: LimitOrder, timestamp: float):
        quote_currency_traded: Decimal = limit_order.price * limit_order.quantity
        base_currency_traded: Decimal = limit_order.quantity
        quote_currency: str = limit_order.quote_currency
        base_currency: str = limit_order.base_currency

        trade_event = OrderBookTradeEvent(
            trading_pair=limit_order.trading_pair,
            timestamp=timestamp,
            type=TradeType.BUY if limit_order.is_buy else TradeType.SELL,
            price=limit_order.price,
            amount=limit_order.quantity,
        )

        if limit_order.is_buy:
            market.set_balance(quote_currency, market.get_balance(quote_currency) - quote_currency_traded)
            market.set_balance(base_currency, market.get_balance(base_currency) + base_currency_traded)
            market.trigger_event(MarketEvent.OrderFilled, OrderFilledEvent(
                market.current_timestamp,
                limit_order.client_order_id,
                limit_order.trading_pair,
                TradeType.BUY,
                OrderType.LIMIT,
                limit_order.price,
                limit_order.quantity,
                AddedToCostTradeFee(Decimal(0.0))
            ))
            market.trigger_event(MarketEvent.BuyOrderCompleted, BuyOrderCompletedEvent(
                market.current_timestamp,
                limit_order.client_order_id,
                base_currency,
                quote_currency,
                base_currency,
                base_currency_traded,
                quote_currency_traded,
                Decimal(0.0),
                OrderType.LIMIT
            ))
            market.order_books[limit_order.trading_pair].apply_trade(trade_event)
        else:
            market.set_balance(quote_currency, market.get_balance(quote_currency) + quote_currency_traded)
            market.set_balance(base_currency, market.get_balance(base_currency) - base_currency_traded)
            market.trigger_event(MarketEvent.OrderFilled, OrderFilledEvent(
                market.current_timestamp,
                limit_order.client_order_id,
                limit_order.trading_pair,
                TradeType.SELL,
                OrderType.LIMIT,
                limit_order.price,
                limit_order.quantity,
                AddedToCostTradeFee(Decimal(0.0))
            ))
            market.trigger_event(MarketEvent.SellOrderCompleted, SellOrderCompletedEvent(
                market.current_timestamp,
                limit_order.client_order_id,
                base_currency,
                quote_currency,
                base_currency,
                base_currency_traded,
                quote_currency_traded,
                Decimal(0.0),
                OrderType.LIMIT
            ))
            market.order_books[limit_order.trading_pair].apply_trade(trade_event)

    def test_buy_mid_price_place_order(self):
        self.clock.add_iterator(self.buy_mid_price_strategy)
        self.clock.backtest_til(self.start_timestamp + self.clock_tick_size + self.time_delay)

        mid_price: Decimal = self.market.get_mid_price(self.trading_pair)
        expected_order_price: Decimal = mid_price * (Decimal('1') - (self.spread / Decimal("100")))

        bid_orders: List[LimitOrder] = [o for o in self.buy_mid_price_strategy.active_orders if o.is_buy]
        self.assertEqual(1, len(bid_orders))
        bid_order: LimitOrder = bid_orders[0]
        self.assertEqual(expected_order_price, bid_order.price)
        self.assertEqual(1, bid_order.quantity)

    def test_sell_mid_price_place_order(self):
        self.clock.add_iterator(self.sell_mid_price_strategy)
        self.clock.backtest_til(self.start_timestamp + self.clock_tick_size + self.time_delay)

        mid_price: Decimal = self.market.get_mid_price(self.trading_pair)
        expected_order_price: Decimal = mid_price * (Decimal('1') + (self.spread / Decimal("100")))

        ask_orders: List[LimitOrder] = [o for o in self.sell_mid_price_strategy.active_orders if not o.is_buy]
        self.assertEqual(1, len(ask_orders))
        ask_order: LimitOrder = ask_orders[0]
        self.assertEqual(expected_order_price, ask_order.price)
        self.assertEqual(1, ask_order.quantity)

    def test_buy_last_price_place_order(self):
        self.clock.add_iterator(self.buy_last_price_strategy)

        filled_order: LimitOrder = LimitOrder(client_order_id="test",
                                              trading_pair=self.trading_pair,
                                              is_buy=True,
                                              base_currency=self.base_asset,
                                              quote_currency=self.quote_asset,
                                              price=Decimal("101.0"),
                                              quantity=Decimal("10"))
        self.simulate_limit_order_fill(self.market, filled_order, self.start_timestamp)

        self.clock.backtest_til(self.start_timestamp + self.clock_tick_size + self.time_delay)

        last_trade_price = filled_order.price
        expected_order_price: Decimal = last_trade_price * (Decimal('1') - (self.spread / Decimal("100")))

        bid_orders: List[LimitOrder] = [o for o in self.buy_last_price_strategy.active_orders if o.is_buy]
        self.assertEqual(1, len(bid_orders))
        bid_order: LimitOrder = bid_orders[0]
        self.assertEqual(expected_order_price, bid_order.price)
        self.assertEqual(1, bid_order.quantity)

    def test_sell_last_price_place_order(self):
        self.clock.add_iterator(self.sell_last_price_strategy)

        filled_order: LimitOrder = LimitOrder(client_order_id="test",
                                              trading_pair=self.trading_pair,
                                              is_buy=True,
                                              base_currency=self.base_asset,
                                              quote_currency=self.quote_asset,
                                              price=Decimal("101.0"),
                                              quantity=Decimal("10"))
        self.simulate_limit_order_fill(self.market, filled_order, self.start_timestamp)

        self.clock.backtest_til(self.start_timestamp + self.clock_tick_size + self.time_delay)

        last_trade_price = filled_order.price
        expected_order_price: Decimal = last_trade_price * (Decimal('1') + (self.spread / Decimal("100")))

        ask_orders: List[LimitOrder] = [o for o in self.sell_last_price_strategy.active_orders if not o.is_buy]
        self.assertEqual(1, len(ask_orders))
        ask_order: LimitOrder = ask_orders[0]
        self.assertEqual(expected_order_price, ask_order.price)
        self.assertEqual(1, ask_order.quantity)

    def test_buy_last_own_trade_price_place_order(self):
        self.clock.add_iterator(self.buy_last_own_trade_price_strategy)

        # Simulate a order being filled in the orderbook
        own_filled_order: LimitOrder = LimitOrder(client_order_id="myTrade",
                                                  trading_pair=self.trading_pair,
                                                  is_buy=True,
                                                  base_currency=self.base_asset,
                                                  quote_currency=self.quote_asset,
                                                  price=Decimal("102.0"),
                                                  quantity=Decimal("10"))
        self.buy_last_own_trade_price_strategy._tracked_order_ids.add("myTrade")
        self.simulate_limit_order_fill(self.market, own_filled_order, self.start_timestamp + 60)

        self.clock.backtest_til(self.start_timestamp + 120)

        last_own_traded_price = own_filled_order.price
        expected_order_price: Decimal = last_own_traded_price * (Decimal('1') - (self.spread / Decimal("100")))

        bid_orders: List[LimitOrder] = [o for o in self.buy_last_own_trade_price_strategy.active_orders if o.is_buy]
        self.assertEqual(1, len(bid_orders))
        bid_order: LimitOrder = bid_orders[0]
        self.assertEqual(expected_order_price, bid_order.price)
        self.assertEqual(1, bid_order.quantity)

    def test_sell_last_own_trade_price_place_order(self):
        self.clock.add_iterator(self.sell_last_own_trade_price_strategy)

        # Simulate a order being filled in the orderbook
        own_filled_order: LimitOrder = LimitOrder(client_order_id="myTrade",
                                                  trading_pair=self.trading_pair,
                                                  is_buy=True,
                                                  base_currency=self.base_asset,
                                                  quote_currency=self.quote_asset,
                                                  price=Decimal("102.0"),
                                                  quantity=Decimal("10"))
        self.sell_last_own_trade_price_strategy._tracked_order_ids.add("myTrade")
        self.simulate_limit_order_fill(self.market, own_filled_order, self.start_timestamp + 60)

        self.clock.backtest_til(self.start_timestamp + 120)

        last_own_traded_price = own_filled_order.price
        expected_order_price: Decimal = last_own_traded_price * (Decimal('1') + (self.spread / Decimal("100")))

        ask_orders: List[LimitOrder] = [o for o in self.sell_last_own_trade_price_strategy.active_orders if not o.is_buy]
        self.assertEqual(1, len(ask_orders))
        ask_order: LimitOrder = ask_orders[0]
        self.assertEqual(expected_order_price, ask_order.price)
        self.assertEqual(1, ask_order.quantity)

    def test_order_filled(self):
        self.clock.add_iterator(self.buy_mid_price_strategy)
        self.clock.backtest_til(self.start_timestamp + self.clock_tick_size + self.time_delay)

        bid_order = [o for o in self.buy_mid_price_strategy.active_orders if o.is_buy][0]
        self.simulate_limit_order_fill(self.market, bid_order, self.start_timestamp + 10)

        fill_events = self.maker_order_fill_logger.event_log
        self.assertEqual(1, len(fill_events))

        order_filled: OrderFilledEvent = fill_events[0]
        self.assertEqual(bid_order.client_order_id, order_filled.order_id)

    def test_mid_price_order_update(self):
        self.clock.add_iterator(self.buy_mid_price_strategy)
        self.clock.backtest_til(self.start_timestamp + self.clock_tick_size + self.time_delay)

        # Simulate mid price update
        expected_mid_price: Decimal = Decimal("105")
        expected_new_price: Decimal = expected_mid_price * (Decimal('1') - (self.spread / Decimal("100")))
        self.market.set_balanced_order_book(trading_pair=self.trading_pair,
                                            mid_price=expected_mid_price, min_price=1,
                                            max_price=200, price_step_size=1, volume_step_size=10)

        new_price: Decimal = self.buy_mid_price_strategy._recalculate_price_parameter()
        self.assertEqual(new_price, expected_new_price)

    def test_last_price_order_update(self):
        self.clock.add_iterator(self.buy_last_price_strategy)
        self.clock.backtest_til(self.start_timestamp + self.clock_tick_size + self.time_delay)

        # Simulate last traded price update
        expected_last_price: Decimal = Decimal("101.0")
        filled_order: LimitOrder = LimitOrder(client_order_id="test",
                                              trading_pair=self.trading_pair,
                                              is_buy=True,
                                              base_currency=self.base_asset,
                                              quote_currency=self.quote_asset,
                                              price=expected_last_price,
                                              quantity=Decimal("10"))
        self.simulate_limit_order_fill(self.market, filled_order, self.start_timestamp)
        expected_new_price: Decimal = expected_last_price * (Decimal('1') - (self.spread / Decimal("100")))

        new_price: Decimal = self.buy_last_price_strategy._recalculate_price_parameter()
        self.assertEqual(new_price, expected_new_price)

    def test_last_own_trade_price_order_update(self):
        self.clock.add_iterator(self.buy_last_own_trade_price_strategy)
        self.clock.backtest_til(self.start_timestamp + self.clock_tick_size + self.time_delay)

        # Simulate own order filled
        last_own_traded_price: Decimal = Decimal("102.0")
        filled_order: LimitOrder = LimitOrder(client_order_id="myTrade",
                                              trading_pair=self.trading_pair,
                                              is_buy=True,
                                              base_currency=self.base_asset,
                                              quote_currency=self.quote_asset,
                                              price=last_own_traded_price,
                                              quantity=Decimal("10"))
        self.buy_last_own_trade_price_strategy._tracked_order_ids.add("myTrade")
        self.simulate_limit_order_fill(self.market, filled_order, self.start_timestamp)

        market_filled_order: LimitOrder = LimitOrder(client_order_id="notMyTrade",
                                                     trading_pair=self.trading_pair,
                                                     is_buy=True,
                                                     base_currency=self.base_asset,
                                                     quote_currency=self.quote_asset,
                                                     price=Decimal("100"),
                                                     quantity=Decimal("10"))
        self.simulate_limit_order_fill(self.market, market_filled_order, self.start_timestamp)

        expected_new_price: Decimal = last_own_traded_price * (Decimal('1') - (self.spread / Decimal("100")))

        new_price: Decimal = self.buy_last_own_trade_price_strategy._recalculate_price_parameter()
        self.assertEqual(new_price, expected_new_price)<|MERGE_RESOLUTION|>--- conflicted
+++ resolved
@@ -1,13 +1,9 @@
 import unittest
 from decimal import Decimal
 from typing import List
-<<<<<<< HEAD
 
 import pandas as pd
 
-from hummingbot.connector.exchange.paper_trade.market_config import MarketConfig, AssetType
-=======
->>>>>>> 58302fe0
 from hummingbot.connector.exchange.paper_trade.paper_trade_exchange import QuantizationParams
 from hummingbot.core.clock import (
     Clock,
