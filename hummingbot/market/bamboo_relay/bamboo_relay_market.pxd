--- conflicted
+++ resolved
@@ -69,14 +69,9 @@
                                        object protocol_fee_amount)
     cdef c_expire_order(self, str order_id)
     cdef c_expire_order_fast(self, str order_id)
-<<<<<<< HEAD
     cdef c_check_and_remove_expired_orders(self)
-=======
-    cdef c_check_and_remove_expired_orders(self)
-    cdef c_stop_tracking_order(self, str order_id)
     cdef list c_get_orders_for_amount_price(self,
                                             str trading_pair,
                                             object trade_type,
                                             object amount,
-                                            object price)
->>>>>>> d43ff18b
+                                            object price)