--- conflicted
+++ resolved
@@ -24,9 +24,6 @@
         max-file: "5"
     tty: true
     stdin_open: true
-<<<<<<< HEAD
-    network_mode: host
-=======
     network_mode: host
     #  environment:
     #    - CONFIG_PASSWORD=a
@@ -45,5 +42,4 @@
   #    - "./gateway_files/db:/home/gateway/db"
   #    - "./certs:/home/gateway/certs"
   #  environment:
-  #    - GATEWAY_PASSPHRASE=a
->>>>>>> 0ddd34c7
+  #    - GATEWAY_PASSPHRASE=a